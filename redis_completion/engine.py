--- conflicted
+++ resolved
@@ -105,19 +105,14 @@
 
         pipe.execute()
 
-<<<<<<< HEAD
     def exists(self, obj_id):
         return self.client.hexists(self.data_key, obj_id)
 
-    def remove(self, obj_id):
-        obj_id = str(obj_id)
-=======
     def store_json(self, obj_id, title, data_dict, obj_type=None):
         return self.store(obj_id, title, json.dumps(data_dict), obj_type)
 
     def remove(self, obj_id, obj_type=None):
         obj_id = self.kcombine(obj_id, obj_type or '')
->>>>>>> a777ee8b
         title = self.client.hget(self.title_key, obj_id) or ''
         keys = []
 
