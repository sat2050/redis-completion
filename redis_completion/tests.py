import random
from unittest import TestCase

from redis_completion.engine import RedisEngine


stop_words = set(['a', 'an', 'the', 'of'])

class RedisCompletionTestCase(TestCase):
    def setUp(self):
        self.engine = self.get_engine()
        self.engine.flush()

    def get_engine(self):
        return RedisEngine(prefix='testac', db=15)

    def store_data(self, id=None):
        test_data = (
            (1, 'testing python'),
            (2, 'testing python code'),
            (3, 'web testing python code'),
            (4, 'unit tests with python'),
        )
        for obj_id, title in test_data:
            if id is None or id == obj_id:
                self.engine.store_json(obj_id, title, {
                    'obj_id': obj_id,
                    'title': title,
                    'secret': obj_id % 2 == 0 and 'derp' or 'herp',
                })

    def sort_results(self, r):
        return sorted(r, key=lambda i:i['obj_id'])

    def test_search(self):
        self.store_data()

        results = self.engine.search_json('testing python')
        self.assertEqual(self.sort_results(results), [
            {'obj_id': 1, 'title': 'testing python', 'secret': 'herp'},
            {'obj_id': 2, 'title': 'testing python code', 'secret': 'derp'},
            {'obj_id': 3, 'title': 'web testing python code', 'secret': 'herp'},
        ])

        results = self.engine.search_json('test')
        self.assertEqual(self.sort_results(results), [
            {'obj_id': 1, 'title': 'testing python', 'secret': 'herp'},
            {'obj_id': 2, 'title': 'testing python code', 'secret': 'derp'},
            {'obj_id': 3, 'title': 'web testing python code', 'secret': 'herp'},
            {'obj_id': 4, 'title': 'unit tests with python', 'secret': 'derp'},
        ])

        results = self.engine.search_json('unit')
        self.assertEqual(results, [
            {'obj_id': 4, 'title': 'unit tests with python', 'secret': 'derp'},
        ])

        results = self.engine.search_json('')
        self.assertEqual(results, [])

        results = self.engine.search_json('missing')
        self.assertEqual(results, [])

    def test_boosting(self):
        test_data = (
            (1, 'test alpha', 't1'),
            (2, 'test beta', 't1'),
            (3, 'test gamma', 't1'),
            (4, 'test delta', 't1'),
            (5, 'test alpha', 't2'),
            (6, 'test beta', 't2'),
            (7, 'test gamma', 't2'),
            (8, 'test delta', 't2'),
            (9, 'test alpha', 't3'),
            (10, 'test beta', 't3'),
            (11, 'test gamma', 't3'),
            (12, 'test delta', 't3'),
        )
        for obj_id, title, obj_type in test_data:
            self.engine.store_json(obj_id, title, {
                'obj_id': obj_id,
                'title': title,
            }, obj_type)

        def assertExpected(results, id_list):
            self.assertEqual([r['obj_id'] for r in results], id_list)

        results = self.engine.search_json('alp')
        assertExpected(results, [1, 5, 9])

        results = self.engine.search_json('alp', boosts={'t2': 1.1})
        assertExpected(results, [5, 1, 9])

        results = self.engine.search_json('test', boosts={'t3': 1.5, 't2': 1.1})
        assertExpected(results, [9, 10, 12, 11, 5, 6, 8, 7, 1, 2, 4, 3])

        results = self.engine.search_json('alp', boosts={'t1': 0.5})
        assertExpected(results, [5, 9, 1])

        results = self.engine.search_json('alp', boosts={'t1': 1.5, 't3': 1.6})
        assertExpected(results, [9, 1, 5])

    def test_limit(self):
        self.store_data()

        results = self.engine.search_json('testing', limit=1)
        self.assertEqual(results, [
            {'obj_id': 1, 'title': 'testing python', 'secret': 'herp'},
        ])

    def test_filters(self):
        self.store_data()

        f = lambda i: i['secret'] == 'herp'
        results = self.engine.search_json('testing python', filters=[f])

        self.assertEqual(self.sort_results(results), [
            {'obj_id': 1, 'title': 'testing python', 'secret': 'herp'},
            {'obj_id': 3, 'title': 'web testing python code', 'secret': 'herp'},
        ])

    def test_simple(self):
        self.engine.print_scores = True
        self.engine.store('testing python')
        self.engine.store('testing python code')
        self.engine.store('web testing python code')
        self.engine.store('unit tests with python')

        results = self.engine.search('testing')
        self.assertEqual(results, ['testing python', 'testing python code', 'web testing python code'])

        results = self.engine.search('code')
        self.assertEqual(results, ['testing python code', 'web testing python code'])

    def test_correct_sorting(self):
        strings = []
        for i in range(26):
            strings.append('aaaa%s' % chr(i + ord('a')))
            if i > 0:
                strings.append('aaa%sa' % chr(i + ord('a')))

        random.shuffle(strings)

        for s in strings:
            self.engine.store(s)

        results = self.engine.search('aaa')
        self.assertEqual(results, sorted(strings))

        results = self.engine.search('aaa', limit=30)
        self.assertEqual(results, sorted(strings)[:30])

    def test_removing_objects(self):
        self.store_data()

        self.engine.remove(1)

        results = self.engine.search_json('testing')
        self.assertEqual(self.sort_results(results), [
            {'obj_id': 2, 'title': 'testing python code', 'secret': 'derp'},
            {'obj_id': 3, 'title': 'web testing python code', 'secret': 'herp'},
        ])

        self.store_data(1)
        self.engine.remove(2)

        results = self.engine.search_json('testing')
        self.assertEqual(self.sort_results(results), [
            {'obj_id': 1, 'title': 'testing python', 'secret': 'herp'},
            {'obj_id': 3, 'title': 'web testing python code', 'secret': 'herp'},
        ])

    def test_clean_phrase(self):
        self.assertEqual(self.engine.clean_phrase('abc def ghi'), ['abc', 'def', 'ghi'])

        self.assertEqual(self.engine.clean_phrase('a A tHe an a'), [])
        self.assertEqual(self.engine.clean_phrase(''), [])

        self.assertEqual(
            self.engine.clean_phrase('The Best of times, the blurst of times'),
            ['best', 'times', 'blurst', 'times'])

<<<<<<< HEAD
    def test_exists(self):
        self.assertFalse(self.engine.exists('test'))
        self.engine.store('test')
        self.assertTrue(self.engine.exists('test'))


class RedisCompletionTestCase(BaseCompletionTestCase, TestCase):
    def get_engine(self):
        return RedisEngine(prefix='testac', db=15)

=======
>>>>>>> a777ee8b
    def test_removing_objects_in_depth(self):
        # want to ensure that redis is cleaned up and does not become polluted
        # with spurious keys when objects are removed
        redis_client = self.engine.client
        prefix = self.engine.prefix

        initial_key_count = len(redis_client.keys())

        # store the blog "testing python"
        self.store_data(1)

        # see how many keys we have in the db - check again in a bit
        key_len = len(redis_client.keys())

        self.store_data(2)
        key_len2 = len(redis_client.keys())

        self.assertTrue(key_len != key_len2)
        self.engine.remove(2)

        # back to the original amount of keys
        self.assertEqual(len(redis_client.keys()), key_len)

        self.engine.remove(1)
        self.assertEqual(len(redis_client.keys()), initial_key_count)<|MERGE_RESOLUTION|>--- conflicted
+++ resolved
@@ -180,19 +180,11 @@
             self.engine.clean_phrase('The Best of times, the blurst of times'),
             ['best', 'times', 'blurst', 'times'])
 
-<<<<<<< HEAD
     def test_exists(self):
         self.assertFalse(self.engine.exists('test'))
         self.engine.store('test')
         self.assertTrue(self.engine.exists('test'))
 
-
-class RedisCompletionTestCase(BaseCompletionTestCase, TestCase):
-    def get_engine(self):
-        return RedisEngine(prefix='testac', db=15)
-
-=======
->>>>>>> a777ee8b
     def test_removing_objects_in_depth(self):
         # want to ensure that redis is cleaned up and does not become polluted
         # with spurious keys when objects are removed
